--- conflicted
+++ resolved
@@ -1,8 +1,4 @@
-<<<<<<< HEAD
 .TH taskrc 5 2009-09-07 "task 1.9.0" "User Manuals"
-=======
-.TH taskrc 5 2009-11-18 "task 1.8.5" "User Manuals"
->>>>>>> 28377502
 
 .SH NAME
 taskrc \- Configuration file for the task(1) command
